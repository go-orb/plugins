--- conflicted
+++ resolved
@@ -232,11 +232,9 @@
         - cyclop
         - maintidx
         - gochecknoglobals
-<<<<<<< HEAD
         - goconst
         - unparam
-=======
->>>>>>> dcbdd106
+
 
   # Independently from option `exclude` we use default exclude patterns,
   # it can be disabled by this option. To list all
